--- conflicted
+++ resolved
@@ -169,10 +169,10 @@
     void did_finish();
 };
 
-<<<<<<< HEAD
 callback interface NotificationSyncListener {
     void did_terminate();
-=======
+}
+
 enum RoomListState {
     "Init",
     "FirstRooms",
@@ -201,5 +201,4 @@
 
 callback interface RoomListEntriesListener {
     void on_update(RoomListEntriesUpdate room_entries_update);
->>>>>>> 8aa12c92
 };
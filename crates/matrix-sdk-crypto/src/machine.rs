--- conflicted
+++ resolved
@@ -1231,7 +1231,6 @@
         {
             tracing::Span::current().record("sender_key", session.sender_key().to_base64());
 
-<<<<<<< HEAD
             let result = session.decrypt(event).await;
             match result {
                 Ok((decrypted_event, _)) => {
@@ -1239,6 +1238,7 @@
                     Ok(TimelineEvent {
                         encryption_info: Some(encryption_info),
                         event: decrypted_event,
+                        push_actions: Vec::default(),
                     })
                 }
                 Err(error) => Err(
@@ -1262,17 +1262,6 @@
                     },
                 ),
             }
-=======
-            // TODO: check the message index.
-            let (decrypted_event, _) = session.decrypt(event).await?;
-            let encryption_info = self.get_encryption_info(&session, &event.sender).await?;
-
-            Ok(TimelineEvent {
-                encryption_info: Some(encryption_info),
-                event: decrypted_event,
-                push_actions: Vec::default(),
-            })
->>>>>>> 58e99a64
         } else {
             let withheld_info = self
                 .store

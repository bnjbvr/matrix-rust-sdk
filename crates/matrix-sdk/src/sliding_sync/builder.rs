use std::{collections::BTreeMap, fmt::Debug, sync::RwLock as StdRwLock};

use ruma::{
    api::client::sync::sync_events::v4::{
        self, AccountDataConfig, E2EEConfig, ExtensionsConfig, ReceiptsConfig, ToDeviceConfig,
        TypingConfig,
    },
    OwnedRoomId,
};
use tokio::sync::{broadcast::channel, RwLock as AsyncRwLock};
use url::Url;

use super::{
    cache::{format_storage_key_prefix, restore_sliding_sync_state},
    sticky_parameters::SlidingSyncStickyManager,
    Error, SlidingSync, SlidingSyncInner, SlidingSyncListBuilder, SlidingSyncPositionMarkers,
    SlidingSyncRoom,
};
use crate::{sliding_sync::SlidingSyncStickyParameters, Client, Result};

/// Configuration for a Sliding Sync instance.
///
/// Get a new builder with methods like [`crate::Client::sliding_sync`], or
/// [`crate::SlidingSync::builder`].
#[derive(Debug, Clone)]
pub struct SlidingSyncBuilder {
    id: String,
    storage_key: Option<String>,
    sliding_sync_proxy: Option<Url>,
    client: Client,
    lists: Vec<SlidingSyncListBuilder>,
    extensions: Option<ExtensionsConfig>,
    subscriptions: BTreeMap<OwnedRoomId, v4::RoomSubscription>,
    rooms: BTreeMap<OwnedRoomId, SlidingSyncRoom>,
}

impl SlidingSyncBuilder {
    pub(super) fn new(id: String, client: Client) -> Result<Self, Error> {
        if id.len() > 16 {
            Err(Error::InvalidSlidingSyncIdentifier)
        } else {
            Ok(Self {
                id,
                storage_key: None,
                sliding_sync_proxy: None,
                client,
                lists: Vec::new(),
                extensions: None,
                subscriptions: BTreeMap::new(),
                rooms: BTreeMap::new(),
            })
        }
    }

    /// Enable caching for the given sliding sync.
    ///
    /// This will cause lists and the sliding sync tokens to be saved into and
    /// restored from the cache.
    pub fn enable_caching(mut self) -> Result<Self> {
        // Compute the final storage key now.
        self.storage_key = Some(format_storage_key_prefix(
            &self.id,
            self.client.user_id().ok_or(super::Error::UnauthenticatedUser)?,
        ));
        Ok(self)
    }

    /// Set the sliding sync proxy URL.
    ///
    /// Note you might not need that in general, since the client uses the
    /// `.well-known` endpoint to automatically find the sliding sync proxy
    /// URL. This method should only be called if the proxy is at a
    /// different URL than the one publicized in the `.well-known` endpoint.
    pub fn sliding_sync_proxy(mut self, value: Url) -> Self {
        self.sliding_sync_proxy = Some(value);
        self
    }

    /// Add the given list to the lists.
    ///
    /// Replace any list with the same name.
    pub fn add_list(mut self, list_builder: SlidingSyncListBuilder) -> Self {
        self.lists.push(list_builder);
        self
    }

    /// Enroll the list in caching, reloads it from the cache if possible, and
    /// adds it to the list of lists.
    ///
    /// This will raise an error if caching wasn't enabled with
    /// [`enable_caching`][Self::enable_caching], or if there was a I/O error
    /// reading from the cache.
    ///
    /// Replace any list with the same name.
    pub async fn add_cached_list(mut self, mut list: SlidingSyncListBuilder) -> Result<Self> {
        let Some(ref storage_key) = self.storage_key else {
            return Err(super::error::Error::CacheDisabled.into());
        };

        let reloaded_rooms = list.set_cached_and_reload(&self.client, storage_key).await?;

        for (key, frozen) in reloaded_rooms {
            self.rooms
                .entry(key)
                .or_insert_with(|| SlidingSyncRoom::from_frozen(frozen, self.client.clone()));
        }

        Ok(self.add_list(list))
    }

    /// Activate e2ee, to-device-message and account data extensions if not yet
    /// configured.
    ///
    /// Will leave any extension configuration found untouched, so the order
    /// does not matter.
    pub fn with_common_extensions(mut self) -> Self {
        {
            let cfg = self.extensions.get_or_insert_with(Default::default);
            if cfg.to_device.enabled.is_none() {
                cfg.to_device.enabled = Some(true);
            }

            if cfg.e2ee.enabled.is_none() {
                cfg.e2ee.enabled = Some(true);
            }

            if cfg.account_data.enabled.is_none() {
                cfg.account_data.enabled = Some(true);
            }

            if cfg.receipts.enabled.is_none() {
                cfg.receipts.enabled = Some(true);
            }
        }
        self
    }

    /// Activate e2ee, to-device-message, account data, typing and receipt
    /// extensions if not yet configured.
    ///
    /// Will leave any extension configuration found untouched, so the order
    /// does not matter.
    pub fn with_all_extensions(mut self) -> Self {
        {
            let cfg = self.extensions.get_or_insert_with(Default::default);
            if cfg.to_device.enabled.is_none() {
                cfg.to_device.enabled = Some(true);
            }

            if cfg.e2ee.enabled.is_none() {
                cfg.e2ee.enabled = Some(true);
            }

            if cfg.account_data.enabled.is_none() {
                cfg.account_data.enabled = Some(true);
            }

            if cfg.receipts.enabled.is_none() {
                cfg.receipts.enabled = Some(true);
            }

            if cfg.typing.enabled.is_none() {
                cfg.typing.enabled = Some(true);
            }
        }
        self
    }

    /// Set the E2EE extension configuration.
    pub fn with_e2ee_extension(mut self, e2ee: E2EEConfig) -> Self {
        self.extensions.get_or_insert_with(Default::default).e2ee = e2ee;
        self
    }

    /// Unset the E2EE extension configuration.
    pub fn without_e2ee_extension(mut self) -> Self {
        self.extensions.get_or_insert_with(Default::default).e2ee = E2EEConfig::default();
        self
    }

    /// Set the ToDevice extension configuration.
    pub fn with_to_device_extension(mut self, to_device: ToDeviceConfig) -> Self {
        self.extensions.get_or_insert_with(Default::default).to_device = to_device;
        self
    }

    /// Unset the ToDevice extension configuration.
    pub fn without_to_device_extension(mut self) -> Self {
        self.extensions.get_or_insert_with(Default::default).to_device = ToDeviceConfig::default();
        self
    }

    /// Set the account data extension configuration.
    pub fn with_account_data_extension(mut self, account_data: AccountDataConfig) -> Self {
        self.extensions.get_or_insert_with(Default::default).account_data = account_data;
        self
    }

    /// Unset the account data extension configuration.
    pub fn without_account_data_extension(mut self) -> Self {
        self.extensions.get_or_insert_with(Default::default).account_data =
            AccountDataConfig::default();
        self
    }

    /// Set the Typing extension configuration.
    pub fn with_typing_extension(mut self, typing: TypingConfig) -> Self {
        self.extensions.get_or_insert_with(Default::default).typing = typing;
        self
    }

    /// Unset the Typing extension configuration.
    pub fn without_typing_extension(mut self) -> Self {
        self.extensions.get_or_insert_with(Default::default).typing = TypingConfig::default();
        self
    }

    /// Set the Receipt extension configuration.
    pub fn with_receipt_extension(mut self, receipt: ReceiptsConfig) -> Self {
        self.extensions.get_or_insert_with(Default::default).receipts = receipt;
        self
    }

    /// Unset the Receipt extension configuration.
    pub fn without_receipt_extension(mut self) -> Self {
        self.extensions.get_or_insert_with(Default::default).receipts = ReceiptsConfig::default();
        self
    }

    /// Build the Sliding Sync.
    ///
    /// If `self.storage_key` is `Some(_)`, load the cached data from cold
    /// storage.
    pub async fn build(self) -> Result<SlidingSync> {
        let client = self.client;

        let mut delta_token = None;
        let mut to_device_token = None;

        let (internal_channel_sender, _internal_channel_receiver) = channel(8);

        let mut lists = BTreeMap::new();

        for list_builder in self.lists {
            let list = list_builder.build(internal_channel_sender.clone());

            lists.insert(list.name().to_owned(), list);
        }

        // Load an existing state from the cache.
        if let Some(storage_key) = &self.storage_key {
            restore_sliding_sync_state(
                &client,
                storage_key,
                &lists,
                &mut delta_token,
                &mut to_device_token,
            )
            .await?;
        }

        // Use the provided sliding-sync proxy URL, or try to get the one that was discovered by
        // the client.
        let homeserver = match self.homeserver {
            Some(url) => Some(url),
            None => client.sliding_sync_proxy().await,
        };

        let rooms = AsyncRwLock::new(self.rooms);
        let lists = AsyncRwLock::new(lists);

        // Always enable to-device events and the e2ee-extension on the initial request,
        // no matter what the caller wants.
        let mut extensions = self.extensions.unwrap_or_default();
        extensions.to_device.enabled = Some(true);
        extensions.e2ee.enabled = Some(true);

        Ok(SlidingSync::new(SlidingSyncInner {
<<<<<<< HEAD
            id: Some(self.id),
            homeserver,
=======
            _id: Some(self.id),
            sliding_sync_proxy: self.sliding_sync_proxy,
>>>>>>> 8aa12c92
            client,
            storage_key: self.storage_key,

            lists,
            rooms,

            reset_counter: Default::default(),

            position: StdRwLock::new(SlidingSyncPositionMarkers {
                pos: None,
                delta_token,
                to_device_token,
            }),

            sticky: StdRwLock::new(SlidingSyncStickyManager::new(
                SlidingSyncStickyParameters::new(self.subscriptions, extensions),
            )),
            room_unsubscriptions: Default::default(),

            internal_channel: internal_channel_sender,
        }))
    }
}<|MERGE_RESOLUTION|>--- conflicted
+++ resolved
@@ -261,10 +261,7 @@
 
         // Use the provided sliding-sync proxy URL, or try to get the one that was discovered by
         // the client.
-        let homeserver = match self.homeserver {
-            Some(url) => Some(url),
-            None => client.sliding_sync_proxy().await,
-        };
+        let sliding_sync_proxy = self.sliding_sync_proxy.or_else(|| client.sliding_sync_proxy());
 
         let rooms = AsyncRwLock::new(self.rooms);
         let lists = AsyncRwLock::new(lists);
@@ -276,13 +273,9 @@
         extensions.e2ee.enabled = Some(true);
 
         Ok(SlidingSync::new(SlidingSyncInner {
-<<<<<<< HEAD
             id: Some(self.id),
-            homeserver,
-=======
-            _id: Some(self.id),
-            sliding_sync_proxy: self.sliding_sync_proxy,
->>>>>>> 8aa12c92
+            sliding_sync_proxy,
+
             client,
             storage_key: self.storage_key,
 

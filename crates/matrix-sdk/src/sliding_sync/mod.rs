// Copyright 2022-2023 Benjamin Kampmann
// Copyright 2022 The Matrix.org Foundation C.I.C.
//
// Licensed under the Apache License, Version 2.0 (the "License");
// you may not use this file except in compliance with the License.
// You may obtain a copy of the License at
//
//     http://www.apache.org/licenses/LICENSE-2.0
//
// Unless required by applicable law or agreed to in writing, software
// distributed under the License is distributed on an "AS IS" BASIS,
// WITHOUT WARRANTIES OR CONDITIONS OF ANY KIND, either express or implied.
// See the License for that specific language governing permissions and
// limitations under the License.

#![doc = include_str!("README.md")]

mod builder;
mod cache;
mod client;
mod error;
mod list;
mod room;

use std::{
    collections::{BTreeMap, BTreeSet},
    fmt::Debug,
    sync::{
        atomic::{AtomicU8, Ordering},
        Arc, Mutex, RwLock as StdRwLock,
    },
    time::Duration,
};

use async_stream::stream;
pub use builder::*;
pub use client::*;
pub use error::*;
use futures_core::stream::Stream;
pub use list::*;
pub use room::*;
use ruma::{
    api::client::{
        error::ErrorKind,
        sync::sync_events::v4::{self, ExtensionsConfig},
    },
    assign,
    events::TimelineEventType,
    OwnedRoomId, RoomId,
};
use serde::{Deserialize, Serialize};
use tokio::{
    select, spawn,
    sync::{
        mpsc::{Receiver, Sender},
        Mutex as AsyncMutex, RwLock as AsyncRwLock,
    },
};
use tracing::{debug, error, instrument, warn, Instrument, Span};
use url::Url;

use crate::{config::RequestConfig, Client, Result};

/// Number of times a Sliding Sync session can expire before raising an error.
///
/// A Sliding Sync session can expire. In this case, it is reset. However, to
/// avoid entering an infinite loop of “it's expired, let's reset, it's expired,
/// let's reset…” (maybe if the network has an issue, or the server, or anything
/// else), we define a maximum times a session can expire before
/// raising a proper error.
const MAXIMUM_SLIDING_SYNC_SESSION_EXPIRATION: u8 = 3;

/// The Sliding Sync instance.
///
/// It is OK to clone this type as much as you need: cloning it is cheap.
#[derive(Clone, Debug)]
pub struct SlidingSync {
    /// The Sliding Sync data.
    inner: Arc<SlidingSyncInner>,

    /// A lock to ensure that responses are handled one at a time.
    response_handling_lock: Arc<AsyncMutex<()>>,
}

mod sticky_parameters {
    //! Sticky parameters are implemented in the context of a different mod, so
    //! it's not possible write to the sticky parameters fields without
    //! invalidating the sticky parameters.
    //!
    //! At the moment, the granularity of stickiness is the entire set of sticky
    //! parameters; if needs be, we'll change that in the future to have
    //! something that is per sticky field.
    use ruma::{OwnedTransactionId, TransactionId};

    use super::*;

    #[derive(Debug)]
    pub struct StickyParameters {
        /// Was any of the parameters invalidated? If yes, reinitialize them.
        invalidated: bool,

        /// If the sticky parameters were applied to a given request, this is
        /// the transaction id generated for that request, that must be matched
        /// upon in the next call to `commit()`.
        txn_id: Option<OwnedTransactionId>,

        /// Room subscriptions, i.e. rooms that may be out-of-scope of all lists
        /// but one wants to receive updates.
        room_subscriptions: BTreeMap<OwnedRoomId, v4::RoomSubscription>,

        /// The `bump_event_types` field. See
        /// [`SlidingSyncBuilder::bump_event_types`] to learn more.
        bump_event_types: Vec<TimelineEventType>,

        /// The intended state of the extensions being supplied to sliding /sync
        /// calls.
        extensions: ExtensionsConfig,
    }

    impl StickyParameters {
        /// Create a new set of sticky parameters.
        pub fn new(
            bump_event_types: Vec<TimelineEventType>,
            room_subscriptions: BTreeMap<OwnedRoomId, v4::RoomSubscription>,
            mut extensions: ExtensionsConfig,
        ) -> Self {
            // Strip the to-device since token from the extensions configuration, in case it was set; it should only be set later.
            // TODO can remove after https://github.com/matrix-org/matrix-rust-sdk/pull/1963.
            extensions.to_device.since = None;

            // Only initially mark as invalidated if there's any meaningful data.
            let invalidated = !room_subscriptions.is_empty()
                || !bump_event_types.is_empty()
                || extensions != ExtensionsConfig::default();

            Self { invalidated, txn_id: None, room_subscriptions, bump_event_types, extensions }
        }

        /// Marks the sticky parameters as acknowledged by the server.
        pub fn maybe_commit(&mut self, response_txn_id: &TransactionId) {
            if self.invalidated {
                // Don't make it a hard error if the response transaction id doesn't match the
                // expected one; this might be caused by an internal reset, or
                // because the server returned an unknown position, which also
                // "resets" the current sliding sync.
                if self.txn_id.as_deref() == Some(response_txn_id) {
                    self.invalidated = false;
                }
            }
        }

        /// Manually invalidate all the sticky parameters.
        pub fn invalidate(&mut self) {
            self.invalidated = true;
            self.txn_id = None;
        }

        /// May apply some sticky parameters.
        ///
        /// After receiving the response from this sliding sync, the caller MUST
        /// also call [`Self::commit`] with the transaction id from the server's
        /// response.
        pub fn maybe_apply_parameters(&mut self, request: &mut v4::Request) {
            if !self.invalidated {
                return;
            }
            let tid = TransactionId::new();
            assign!(request, {
                txn_id: Some(tid.to_string()),
                room_subscriptions: self.room_subscriptions.clone(),
                bump_event_types: self.bump_event_types.clone(),
                extensions: self.extensions.clone(),
            });
            self.txn_id = Some(tid);
        }

        /// Gets mutable access to the room subscriptions.
        ///
        /// Assuming it will change something, invalidates the parameters.
        pub fn room_subscriptions_mut(
            &mut self,
        ) -> &mut BTreeMap<OwnedRoomId, v4::RoomSubscription> {
            self.invalidated = true;
            &mut self.room_subscriptions
        }

        /// Extensions configured for this client.
        pub fn extensions(&self) -> &ExtensionsConfig {
            &self.extensions
        }

        /// Gets read-only access to the room subscriptions.
        ///
        /// Doesn't invalidate the room parameters.
        #[cfg(test)]
        pub fn room_subscriptions(&self) -> &BTreeMap<OwnedRoomId, v4::RoomSubscription> {
            &self.room_subscriptions
        }

        #[cfg(test)]
        pub fn is_invalidated(&self) -> bool {
            self.invalidated
        }
    }
}

#[derive(Debug)]
pub(super) struct SlidingSyncInner {
    /// Customize the homeserver for sliding sync only
    homeserver: Option<Url>,

    /// The HTTP Matrix client.
    client: Client,

    /// The storage key to keep this cache at and load it from
    storage_key: Option<String>,

    /// Position markers
    position: StdRwLock<SlidingSyncPositionMarkers>,

    /// The lists of this Sliding Sync instance.
    lists: StdRwLock<BTreeMap<String, SlidingSyncList>>,

    /// The rooms details
    rooms: StdRwLock<BTreeMap<OwnedRoomId, SlidingSyncRoom>>,

    /// Request parameters that are sticky.
    sticky: StdRwLock<sticky_parameters::StickyParameters>,

    /// Rooms to unsubscribe, see [`Self::room_subscriptions`].
    room_unsubscriptions: StdRwLock<BTreeSet<OwnedRoomId>>,

    /// Number of times a Sliding Sync session has been reset.
    reset_counter: AtomicU8,

    /// The intended state of the extensions being supplied to Sliding Sync
    /// calls.
    extensions: Mutex<Option<ExtensionsConfig>>,

    /// Internal channel used to pass messages between Sliding Sync and other
    /// types.
    internal_channel:
        (Sender<SlidingSyncInternalMessage>, AsyncRwLock<Receiver<SlidingSyncInternalMessage>>),
}

impl SlidingSync {
    pub(super) fn new(inner: SlidingSyncInner) -> Self {
        Self { inner: Arc::new(inner), response_handling_lock: Arc::new(AsyncMutex::new(())) }
    }

    async fn cache_to_storage(&self) -> Result<(), crate::Error> {
        cache::store_sliding_sync_state(self).await
    }

    /// Create a new [`SlidingSyncBuilder`].
    pub fn builder(client: Client) -> SlidingSyncBuilder {
        SlidingSyncBuilder::new(client)
    }

    /// Subscribe to a given room.
    pub async fn subscribe_to_room(
        &self,
        room_id: OwnedRoomId,
        settings: Option<v4::RoomSubscription>,
    ) -> Result<()> {
        self.inner
            .sticky
            .write()
            .unwrap()
            .room_subscriptions_mut()
            .insert(room_id, settings.unwrap_or_default());
        self.inner
            .internal_channel_send(SlidingSyncInternalMessage::SyncLoopSkipOverCurrentIteration)
            .await?;

        Ok(())
    }

    /// Unsubscribe from a given room.
    pub async fn unsubscribe_from_room(&self, room_id: OwnedRoomId) -> Result<()> {
        // If removing the subscription was successful…
        if self.inner.sticky.write().unwrap().room_subscriptions_mut().remove(&room_id).is_some() {
            // … then keep the unsubscription for the next request.
            self.inner.room_unsubscriptions.write().unwrap().insert(room_id);
            self.inner
                .internal_channel_send(SlidingSyncInternalMessage::SyncLoopSkipOverCurrentIteration)
                .await?;
        }

        Ok(())
    }

    /// Lookup a specific room
    pub fn get_room(&self, room_id: &RoomId) -> Option<SlidingSyncRoom> {
        self.inner.rooms.read().unwrap().get(room_id).cloned()
    }

    /// Check the number of rooms.
    pub fn get_number_of_rooms(&self) -> usize {
        self.inner.rooms.read().unwrap().len()
    }

    #[instrument(skip(self))]
    fn update_to_device_since(&self, since: String) {
        self.inner.position.write().unwrap().to_device_token = Some(since);
    }

    /// Find a list by its name, and do something on it if it exists.
    pub fn on_list<F, R>(&self, list_name: &str, f: F) -> Option<R>
    where
        F: FnOnce(&SlidingSyncList) -> R,
    {
        let lists = self.inner.lists.read().unwrap();

        lists.get(list_name).map(f)
    }

    /// Add the list to the list of lists.
    ///
    /// As lists need to have a unique `.name`, if a list with the same name
    /// is found the new list will replace the old one and the return it or
    /// `None`.
    pub async fn add_list(
        &self,
        list_builder: SlidingSyncListBuilder,
    ) -> Result<Option<SlidingSyncList>> {
        let list = list_builder.build(self.inner.internal_channel.0.clone());
        self.inner
            .internal_channel_send(SlidingSyncInternalMessage::SyncLoopSkipOverCurrentIteration)
            .await?;

        Ok(self.inner.lists.write().unwrap().insert(list.name().to_owned(), list))
    }

    /// Add a list that will be cached and reloaded from the cache.
    ///
    /// This will raise an error if a storage key was not set, or if there
    /// was a I/O error reading from the cache.
    ///
    /// The rest of the semantics is the same as [`Self::add_list`].
    pub async fn add_cached_list(
        &self,
        mut list_builder: SlidingSyncListBuilder,
    ) -> Result<Option<SlidingSyncList>> {
        let Some(ref storage_key) = self.inner.storage_key else {
            return Err(error::Error::MissingStorageKeyForCaching.into());
        };

        let reloaded_rooms =
            list_builder.set_cached_and_reload(&self.inner.client, storage_key).await?;

        if !reloaded_rooms.is_empty() {
            let mut rooms = self.inner.rooms.write().unwrap();

            for (key, frozen) in reloaded_rooms {
                rooms.entry(key).or_insert_with(|| {
                    SlidingSyncRoom::from_frozen(frozen, self.inner.client.clone())
                });
            }
        }

        self.add_list(list_builder).await
    }

    /// Lookup a set of rooms
    pub fn get_rooms<I: Iterator<Item = OwnedRoomId>>(
        &self,
        room_ids: I,
    ) -> Vec<Option<SlidingSyncRoom>> {
        let rooms = self.inner.rooms.read().unwrap();

        room_ids.map(|room_id| rooms.get(&room_id).cloned()).collect()
    }

    /// Get all rooms.
    pub fn get_all_rooms(&self) -> Vec<SlidingSyncRoom> {
        self.inner.rooms.read().unwrap().values().cloned().collect()
    }

<<<<<<< HEAD
=======
    fn prepare_extension_config(&self, pos: Option<&str>) -> ExtensionsConfig {
        let mut extensions = { self.inner.extensions.lock().unwrap().clone().unwrap_or_default() };

        if pos.is_none() {
            // The pos is `None`, it's either our initial sync or the proxy forgot about us
            // and sent us an `UnknownPos` error. We need to send out the config for our
            // extensions.
            extensions.e2ee.enabled = Some(true);
            extensions.to_device.enabled = Some(true);
        }

        // Try to chime in a to-device token that may be unset or restored from the
        // cache.
        let to_device_since = self.inner.position.read().unwrap().to_device_token.clone();
        extensions.to_device.since = to_device_since;

        extensions
    }

>>>>>>> fa25e4d9
    /// Handle the HTTP response.
    #[instrument(skip_all, fields(lists = self.inner.lists.read().unwrap().len()))]
    async fn handle_response(
        &self,
        sliding_sync_response: v4::Response,
    ) -> Result<UpdateSummary, crate::Error> {
        // Transform a Sliding Sync Response to a `SyncResponse`.
        //
        // We may not need the `sync_response` in the future (once `SyncResponse` will
        // move to Sliding Sync, i.e. to `v4::Response`), but processing the
        // `sliding_sync_response` is vital, so it must be done somewhere; for now it
        // happens here.
        let mut sync_response =
            self.inner.client.process_sliding_sync(&sliding_sync_response).await?;

        debug!(?sync_response, "Sliding Sync response has been handled by the client");

        {
            debug!(
                pos = ?sliding_sync_response.pos,
                delta_token = ?sliding_sync_response.delta_token,
                "Update position markers`"
            );

            let mut position_lock = self.inner.position.write().unwrap();
            position_lock.pos = Some(sliding_sync_response.pos);
            position_lock.delta_token = sliding_sync_response.delta_token;
        }

        // Commit sticky parameters, if needed.
        if let Some(ref txn_id) = sliding_sync_response.txn_id {
            self.inner.sticky.write().unwrap().maybe_commit(txn_id.as_str().into());
        }

        let update_summary = {
            // Update the rooms.
            let updated_rooms = {
                let mut rooms_map = self.inner.rooms.write().unwrap();

                let mut updated_rooms = Vec::with_capacity(sliding_sync_response.rooms.len());

                for (room_id, mut room_data) in sliding_sync_response.rooms.into_iter() {
                    // `sync_response` contains the rooms with decrypted events if any, so look at
                    // the timeline events here first if the room exists.
                    // Otherwise, let's look at the timeline inside the `sliding_sync_response`.
                    let timeline =
                        if let Some(joined_room) = sync_response.rooms.join.remove(&room_id) {
                            joined_room.timeline.events
                        } else {
                            room_data.timeline.drain(..).map(Into::into).collect()
                        };

                    match rooms_map.get_mut(&room_id) {
                        // The room existed before, let's update it.
                        Some(room) => {
                            room.update(room_data, timeline);
                        }

                        // First time we need this room, let's create it.
                        None => {
                            rooms_map.insert(
                                room_id.clone(),
                                SlidingSyncRoom::new(
                                    self.inner.client.clone(),
                                    room_id.clone(),
                                    room_data,
                                    timeline,
                                ),
                            );
                        }
                    }

                    updated_rooms.push(room_id);
                }

                updated_rooms
            };

            // Update the lists.
            let updated_lists = {
                let mut updated_lists = Vec::with_capacity(sliding_sync_response.lists.len());
                let mut lists = self.inner.lists.write().unwrap();

                for (name, updates) in sliding_sync_response.lists {
                    let Some(list) = lists.get_mut(&name) else {
                        error!("Response for list `{name}` - unknown to us; skipping");

                        continue;
                    };

                    let maximum_number_of_rooms: u32 =
                        updates.count.try_into().expect("failed to convert `count` to `u32`");

                    if list.update(maximum_number_of_rooms, &updates.ops, &updated_rooms)? {
                        updated_lists.push(name.clone());
                    }
                }

                // Update the `to-device` next-batch if any.
                if let Some(to_device) = sliding_sync_response.extensions.to_device {
                    self.update_to_device_since(to_device.next_batch);
                }

                updated_lists
            };

            UpdateSummary { lists: updated_lists, rooms: updated_rooms }
        };

        Ok(update_summary)
    }

    fn generate_sync_request(
        &self,
    ) -> Result<Option<(v4::Request, RequestConfig, BTreeSet<OwnedRoomId>)>> {
        // Collect requests for lists.
        let mut requests_lists = BTreeMap::new();

        {
            let mut lists = self.inner.lists.write().unwrap();

            if lists.is_empty() {
                return Ok(None);
            }

            for (name, list) in lists.iter_mut() {
                requests_lists.insert(name.clone(), list.next_request()?);
            }
        }

        // Collect the `pos` and `delta_token`.
        let (pos, delta_token) = {
            let position_lock = self.inner.position.read().unwrap();

            (position_lock.pos.clone(), position_lock.delta_token.clone())
        };

        Span::current().record("pos", &pos);

        // Collect other data.
        let room_unsubscriptions = self.inner.room_unsubscriptions.read().unwrap().clone();
        let timeout = Duration::from_secs(30);

        let mut request = assign!(v4::Request::new(), {
            pos,
            delta_token,
            timeout: Some(timeout),
            lists: requests_lists,
            unsubscribe_rooms: room_unsubscriptions.iter().cloned().collect(),
        });

        {
            let mut sticky_params = self.inner.sticky.write().unwrap();
            sticky_params.maybe_apply_parameters(&mut request);

            // Set the to_device token if the extension is enabled.
            if sticky_params.extensions().to_device.enabled == Some(true) {
                // TODO once https://github.com/matrix-org/matrix-rust-sdk/pull/1963 lands, gets rid of inner.extensions here.
                let extensions = self.inner.extensions.lock().unwrap().clone().unwrap_or_default();
                request.extensions.to_device.since = extensions.to_device.since;
            }
        }

        Ok(Some((
            // Build the request itself.
            request,
            // Configure long-polling. We need 30 seconds for the long-poll itself, in
            // addition to 30 more extra seconds for the network delays.
            RequestConfig::default().timeout(timeout + Duration::from_secs(30)),
            room_unsubscriptions,
        )))
    }

    #[instrument(skip_all, fields(pos))]
    async fn sync_once(&self) -> Result<Option<UpdateSummary>> {
        let (request, request_config, requested_room_unsubscriptions) =
            match self.generate_sync_request()? {
                Some(v) => v,
                None => return Ok(None),
            };

        debug!("Sending the sliding sync request");

        // Prepare the request.
        let request = self.inner.client.send_with_homeserver(
            request,
            Some(request_config),
            self.inner.homeserver.as_ref().map(ToString::to_string),
        );

        // Send the request and get a response with end-to-end encryption support.
        //
        // Sending the `/sync` request out when end-to-end encryption is enabled means
        // that we need to also send out any outgoing e2ee related request out
        // coming from the `OlmMachine::outgoing_requests()` method.
        #[cfg(feature = "e2e-encryption")]
        let response = {
            debug!("Sliding Sync is sending the request along with  outgoing E2EE requests");

            let (e2ee_uploads, response) =
                futures_util::future::join(self.inner.client.send_outgoing_requests(), request)
                    .await;

            if let Err(error) = e2ee_uploads {
                error!(?error, "Error while sending outgoing E2EE requests");
            }

            response
        }?;

        // Send the request and get a response _without_ end-to-end encryption support.
        #[cfg(not(feature = "e2e-encryption"))]
        let response = {
            debug!("Sliding Sync is sending the request");

            request.await?
        };

        debug!("Sliding Sync response received");

        // At this point, the request has been sent, and a response has been received.
        //
        // We must ensure the handling of the response cannot be stopped/
        // cancelled. It must be done entirely, otherwise we can have
        // corrupted/incomplete states for Sliding Sync and other parts of
        // the code.
        //
        // That's why we are running the handling of the response in a spawned
        // future that cannot be cancelled by anything.
        let this = self.clone();

        // Spawn a new future to ensure that the code inside this future cannot be
        // cancelled if this method is cancelled.
        let future = async move {
            debug!("Sliding Sync response handling starts");

            // In case the task running this future is detached, we must
            // ensure responses are handled one at a time, hence we lock the
            // `response_handling_lock`.
            let response_handling_lock = this.response_handling_lock.lock().await;

            // Room unsubscriptions have been received by the server. We can update the
            // unsubscriptions buffer. However, it would be an error to empty it entirely as
            // more unsubscriptions could have been inserted during the request/response
            // dance. So let's cherry-pick which unsubscriptions to remove.
            {
                let room_unsubscriptions = &mut *this.inner.room_unsubscriptions.write().unwrap();

                room_unsubscriptions
                    .retain(|room_id| !requested_room_unsubscriptions.contains(room_id));
            }

            // Handle the response.
            let updates = this.handle_response(response).await?;

            this.cache_to_storage().await?;

            // Release the lock.
            drop(response_handling_lock);

            debug!("Sliding Sync response has been fully handled");

            Ok(Some(updates))
        };

        spawn(future.instrument(Span::current())).await.unwrap()
    }

    /// Create a _new_ Sliding Sync sync-loop.
    ///
    /// This method returns a `Stream`, which will send requests and will handle
    /// responses automatically. Lists and rooms are updated automatically.
    #[allow(unknown_lints, clippy::let_with_type_underscore)] // triggered by instrument macro
    #[instrument(name = "sync_stream", skip_all)]
    pub fn sync(&self) -> impl Stream<Item = Result<UpdateSummary, crate::Error>> + '_ {
        debug!(?self.inner.extensions, ?self.inner.position, "About to run the sync-loop");

        let sync_span = Span::current();

        stream! {
            loop {
                sync_span.in_scope(|| {
                    debug!(?self.inner.extensions, ?self.inner.position,"Sync-loop is running");
                });

                let mut internal_channel_receiver_lock = self.inner.internal_channel.1.write().await;

                select! {
                    biased;

                    internal_message = internal_channel_receiver_lock.recv() => {
                        use SlidingSyncInternalMessage::*;

                        sync_span.in_scope(|| {
                            debug!(?internal_message, "Sync-loop has received an internal message");
                        });

                        match internal_message {
                            None | Some(SyncLoopStop) => {
                                break;
                            }

                            Some(SyncLoopSkipOverCurrentIteration) => {
                                continue;
                            }
                        }
                    }

                    update_summary = self.sync_once().instrument(sync_span.clone()) => {
                        match update_summary {
                            Ok(Some(updates)) => {
                                self.inner.reset_counter.store(0, Ordering::SeqCst);

                                yield Ok(updates);
                            }

                            Ok(None) => {
                                break;
                            }

                            Err(error) => {
                                if error.client_api_error_kind() == Some(&ErrorKind::UnknownPos) {
                                    // The session has expired.

                                    // Has it expired too many times?
                                    if self.inner.reset_counter.fetch_add(1, Ordering::SeqCst)
                                        >= MAXIMUM_SLIDING_SYNC_SESSION_EXPIRATION
                                    {
                                        sync_span.in_scope(|| {
                                            error!("Session expired {MAXIMUM_SLIDING_SYNC_SESSION_EXPIRATION} times in a row");
                                        });

                                        // The session has expired too many times, let's raise an error!
                                        yield Err(error);

                                        break;
                                    }

                                    // Let's reset the Sliding Sync session.
                                    sync_span.in_scope(|| {
                                        warn!("Session expired. Restarting Sliding Sync.");

                                        // To “restart” a Sliding Sync session, we set `pos` to its initial value, and uncommit the sticky parameters, so they're sent next time.
                                        {
                                            let mut position_lock = self.inner.position.write().unwrap();
                                            position_lock.pos = None;
                                        }

<<<<<<< HEAD
                                        self.inner.sticky.write().unwrap().invalidate();

                                        debug!(?self.inner.extensions, "Sliding Sync has been reset");
=======
                                        debug!(?self.inner.extensions, ?self.inner.position, "Sliding Sync has been reset");
>>>>>>> fa25e4d9
                                    });
                                }

                                yield Err(error);

                                continue;
                            }
                        }
                    }
                }
            }

            debug!("Sync-loop has exited.");
        }
    }

    /// Force to stop the sync-loop ([`Self::sync`]) if it's running.
    ///
    /// Usually, dropping the `Stream` returned by [`Self::sync`] should be
    /// enough to “stop” it, but depending of how this `Stream` is used, it
    /// might not be obvious to drop it immediately (thinking of using this API
    /// over FFI; the foreign-language might not be able to drop a value
    /// immediately). Thus, calling this method will ensure that the sync-loop
    /// stops gracefully and as soon as it returns.
    pub async fn stop_sync(&self) -> Result<(), Error> {
        self.inner.internal_channel_send(SlidingSyncInternalMessage::SyncLoopStop).await
    }
}

impl SlidingSyncInner {
    /// Send a message over the internal channel.
    #[instrument]
    async fn internal_channel_send(
        &self,
        message: SlidingSyncInternalMessage,
    ) -> Result<(), Error> {
        self.internal_channel.0.send(message).await.map_err(|_| Error::InternalChannelIsBroken)
    }
}

#[derive(Debug)]
enum SlidingSyncInternalMessage {
    /// Instruct the sync loop to stop.
    SyncLoopStop,

    /// Instruct the sync loop to skip over any remaining work in its iteration,
    /// and to jump to the next iteration.
    SyncLoopSkipOverCurrentIteration,
}

#[cfg(any(test, feature = "testing"))]
impl SlidingSync {
    /// Get a copy of the `pos` value.
    pub fn pos(&self) -> Option<String> {
        let position_lock = self.inner.position.read().unwrap();
        position_lock.pos.clone()
    }

    /// Set a new value for `pos`.
    pub fn set_pos(&self, new_pos: String) {
        let mut position_lock = self.inner.position.write().unwrap();
        position_lock.pos = Some(new_pos);
    }
}

#[derive(Debug)]
pub(super) struct SlidingSyncPositionMarkers {
<<<<<<< HEAD
    /// An ephemeral position in the current stream, as received from the
    /// previous /sync response, or `None` for the first request.
    ///
    /// Should not be persisted.
    pos: Observable<Option<String>>,

    /// Server-provided opaque token that remembers what the last timeline and
    /// state events stored by the client were.
    ///
    /// If `None`, the server will send the
    /// full information for all the lists present in the request.
    delta_token: Observable<Option<String>>,
=======
    pos: Option<String>,
    delta_token: Option<String>,
    to_device_token: Option<String>,
>>>>>>> fa25e4d9
}

#[derive(Serialize, Deserialize)]
struct FrozenSlidingSync {
    #[serde(skip_serializing_if = "Option::is_none")]
    to_device_since: Option<String>,
    #[serde(skip_serializing_if = "Option::is_none")]
    delta_token: Option<String>,
}

impl From<&SlidingSync> for FrozenSlidingSync {
    fn from(sliding_sync: &SlidingSync) -> Self {
        let position = sliding_sync.inner.position.read().unwrap();

        FrozenSlidingSync {
            delta_token: position.delta_token.clone(),
            to_device_since: position.to_device_token.clone(),
        }
    }
}

/// A summary of the updates received after a sync (like in
/// [`SlidingSync::sync`]).
#[derive(Debug, Clone)]
pub struct UpdateSummary {
    /// The names of the lists that have seen an update.
    pub lists: Vec<String>,
    /// The rooms that have seen updates
    pub rooms: Vec<OwnedRoomId>,
}

#[cfg(test)]
<<<<<<< HEAD
mod test {
    use futures_util::pin_mut;
    use ruma::room_id;
=======
mod tests {
    use assert_matches::assert_matches;
    use futures_util::{pin_mut, StreamExt};
    use ruma::{
        api::client::sync::sync_events::v4::{E2EEConfig, ToDeviceConfig},
        room_id,
    };
>>>>>>> fa25e4d9
    use wiremock::MockServer;

    use super::{sticky_parameters::StickyParameters, *};
    use crate::test_utils::logged_in_client;

<<<<<<< HEAD
=======
    #[tokio::test]
    async fn to_device_is_enabled_when_pos_is_none() -> Result<()> {
        let server = MockServer::start().await;
        let client = logged_in_client(Some(server.uri())).await;

        let sync = client.sliding_sync().build().await?;
        let extensions = sync.prepare_extension_config(None);

        // If the user doesn't provide any extension config, we enable to-device and
        // e2ee anyways.
        assert_matches!(
            extensions.to_device,
            ToDeviceConfig { enabled: Some(true), since: None, .. }
        );
        assert_matches!(extensions.e2ee, E2EEConfig { enabled: Some(true), .. });

        let some_since = "some_since".to_owned();
        sync.update_to_device_since(some_since.to_owned());
        let extensions = sync.prepare_extension_config(Some("foo"));

        // If there's a `pos` and to-device `since` token, we make sure we put the token
        // into the extension config. The rest doesn't need to be re-enabled due to
        // stickyness.
        assert_matches!(
            extensions.to_device,
            ToDeviceConfig { enabled: None, since: Some(since), .. } if since == some_since
        );
        assert_matches!(extensions.e2ee, E2EEConfig { enabled: None, .. });

        let extensions = sync.prepare_extension_config(None);
        // Even if there isn't a `pos`, if we have a to-device `since` token, we put it
        // into the request.
        assert_matches!(
            extensions.to_device,
            ToDeviceConfig { enabled: Some(true), since: Some(since), .. } if since == some_since
        );

        Ok(())
    }

>>>>>>> fa25e4d9
    async fn new_sliding_sync(
        lists: Vec<SlidingSyncListBuilder>,
    ) -> Result<(MockServer, SlidingSync)> {
        let server = MockServer::start().await;
        let client = logged_in_client(Some(server.uri())).await;

        let mut sliding_sync_builder = client.sliding_sync();

        for list in lists {
            sliding_sync_builder = sliding_sync_builder.add_list(list);
        }

        let sliding_sync = sliding_sync_builder.build().await?;

        Ok((server, sliding_sync))
    }

    #[tokio::test]
    async fn test_subscribe_to_room() -> Result<()> {
        let (_server, sliding_sync) = new_sliding_sync(vec![SlidingSyncList::builder("foo")
            .sync_mode(SlidingSyncMode::new_selective().add_range(0..=10))])
        .await?;

        let _stream = sliding_sync.sync();
        pin_mut!(_stream);

        let room0 = room_id!("!r0:bar.org").to_owned();
        let room1 = room_id!("!r1:bar.org").to_owned();
        let room2 = room_id!("!r2:bar.org").to_owned();

        sliding_sync.subscribe_to_room(room0.clone(), None).await?;
        sliding_sync.subscribe_to_room(room1.clone(), None).await?;

        {
            let sticky = sliding_sync.inner.sticky.read().unwrap();
            let room_subscriptions = sticky.room_subscriptions();

            assert!(room_subscriptions.contains_key(&room0));
            assert!(room_subscriptions.contains_key(&room1));
            assert!(!room_subscriptions.contains_key(&room2));
        }

        sliding_sync.unsubscribe_from_room(room0.clone()).await?;
        sliding_sync.unsubscribe_from_room(room2.clone()).await?;

        {
            let sticky = sliding_sync.inner.sticky.read().unwrap();
            let room_subscriptions = sticky.room_subscriptions();

            assert!(!room_subscriptions.contains_key(&room0));
            assert!(room_subscriptions.contains_key(&room1));
            assert!(!room_subscriptions.contains_key(&room2));

            let room_unsubscriptions = sliding_sync.inner.room_unsubscriptions.read().unwrap();

            assert!(room_unsubscriptions.contains(&room0));
            assert!(!room_unsubscriptions.contains(&room1));
            assert!(!room_unsubscriptions.contains(&room2));
        }

        // this test also ensures that Tokio is not panicking when calling
        // `subscribe_to_room` and `unsubscribe_from_room`.

        Ok(())
    }

    #[tokio::test]
    async fn test_to_device_token_properly_cached() -> Result<()> {
        let (_server, sliding_sync) = new_sliding_sync(vec![SlidingSyncList::builder("foo")
            .sync_mode(SlidingSyncMode::new_selective().add_range(0..=10))])
        .await?;

        // When no to-device token is present, `prepare_extensions_config` doesn't fill
        // the request with it.
        let config = sliding_sync.prepare_extension_config(Some("pos"));
        assert!(config.to_device.since.is_none());

        let config = sliding_sync.prepare_extension_config(None);
        assert!(config.to_device.since.is_none());

        // When no to-device token is present, it's still not there after caching
        // either.
        let frozen = FrozenSlidingSync::from(&sliding_sync);
        assert!(frozen.to_device_since.is_none());

        // When a to-device token is present, `prepare_extensions_config` fills the
        // request with it.
        let since = String::from("my-to-device-since-token");
        sliding_sync.update_to_device_since(since.clone());

        let config = sliding_sync.prepare_extension_config(Some("pos"));
        assert_eq!(config.to_device.since.as_ref(), Some(&since));

        let config = sliding_sync.prepare_extension_config(None);
        assert_eq!(config.to_device.since.as_ref(), Some(&since));

        let frozen = FrozenSlidingSync::from(&sliding_sync);
        assert_eq!(frozen.to_device_since, Some(since));

        Ok(())
    }

    #[tokio::test]
    async fn test_add_list() -> Result<()> {
        let (_server, sliding_sync) = new_sliding_sync(vec![SlidingSyncList::builder("foo")
            .sync_mode(SlidingSyncMode::new_selective().add_range(0..=10))])
        .await?;

        let _stream = sliding_sync.sync();
        pin_mut!(_stream);

        sliding_sync
            .add_list(
                SlidingSyncList::builder("bar")
                    .sync_mode(SlidingSyncMode::new_selective().add_range(50..=60)),
            )
            .await?;

        let lists = sliding_sync.inner.lists.read().unwrap();

        assert!(lists.contains_key("foo"));
        assert!(lists.contains_key("bar"));

        // this test also ensures that Tokio is not panicking when calling `add_list`.

        Ok(())
    }

<<<<<<< HEAD
    #[test]
    fn test_sticky_parameters_api_non_invalidated_no_effect() {
        let mut sticky =
            StickyParameters::new(Default::default(), Default::default(), Default::default());
        assert!(!sticky.is_invalidated(), "not invalidated if constructed with default parameters");

        let mut request = v4::Request::default();
        sticky.maybe_apply_parameters(&mut request);

        assert_eq!(request.txn_id, None);
        assert_eq!(request.room_subscriptions.len(), 0);

        assert!(!sticky.is_invalidated());

        // Committing while it wasn't expected isn't a hard error, and it doesn't change
        // anything.
        sticky.maybe_commit("tid123".into());

        assert!(!sticky.is_invalidated());
    }

    #[test]
    fn test_sticky_parameters_api_invalidated_flow() {
        // Construct a valid, non-empty room subscriptions list.
        let mut room_subs: BTreeMap<OwnedRoomId, v4::RoomSubscription> = Default::default();
        let r0 = room_id!("!r0:bar.org").to_owned();
        room_subs.insert(r0.clone(), Default::default());

        // At first it's invalidated.
        let mut sticky = StickyParameters::new(Default::default(), room_subs, Default::default());
        assert!(sticky.is_invalidated(), "invalidated because of non default parameters");

        // Then when we create a request, the sticky parameters are applied.
        let mut request = v4::Request::default();
        sticky.maybe_apply_parameters(&mut request);

        assert!(request.txn_id.is_some());
        assert_eq!(request.room_subscriptions.len(), 1);
        assert!(request.room_subscriptions.get(&r0).is_some());

        let tid = request.txn_id.expect("invalidated + apply_parameters => non-null tid");

        sticky.maybe_commit(tid.as_str().into());
        assert!(!sticky.is_invalidated());

        // Applying new parameters will invalidate again.
        sticky
            .room_subscriptions_mut()
            .insert(room_id!("!r1:bar.org").to_owned(), Default::default());
        assert!(sticky.is_invalidated());

        // Committing with the wrong transaction id will keep it invalidated.
        sticky.maybe_commit("what-are-the-odds-the-rng-will-generate-this-string".into());
        assert!(sticky.is_invalidated());

        // Restarting a request will only remember the last generated transaction id.
        let mut request1 = v4::Request::default();
        sticky.maybe_apply_parameters(&mut request1);
        assert!(sticky.is_invalidated());
        assert!(request1.txn_id.is_some());
        assert_eq!(request1.room_subscriptions.len(), 2);

        let mut request2 = v4::Request::default();
        sticky.maybe_apply_parameters(&mut request2);
        assert!(sticky.is_invalidated());
        assert!(request2.txn_id.is_some());
        assert_eq!(request2.room_subscriptions.len(), 2);

        // Here we commit with the not most-recent TID, so it keeps the invalidated
        // status.
        sticky.maybe_commit(request1.txn_id.unwrap().as_str().into());
        assert!(sticky.is_invalidated());

        // But here we use the latest TID, so the commit is effective.
        sticky.maybe_commit(request2.txn_id.unwrap().as_str().into());
        assert!(!sticky.is_invalidated());
    }

    #[test]
    fn test_extensions_are_sticky() {
        let mut extensions = ExtensionsConfig::default();
        extensions.account_data.enabled = Some(true);
        extensions.to_device.since = Some("since".to_owned());

        // At first it's invalidated.
        let mut sticky = StickyParameters::new(Default::default(), Default::default(), extensions);

        assert!(sticky.is_invalidated(), "invalidated because of non default parameters");

        // `StickyParameters::new` follows its caller's intent when it comes to e2ee and to-device.
        assert_eq!(sticky.extensions().e2ee.enabled, None);
        assert_eq!(sticky.extensions().to_device.enabled, None,);
        assert_eq!(sticky.extensions().to_device.since, None,);

        // What the user explicitly enabled is... enabled.
        assert_eq!(sticky.extensions().account_data.enabled, Some(true),);

        let mut request = v4::Request::default();
        sticky.maybe_apply_parameters(&mut request);
        assert!(sticky.is_invalidated());
        assert!(request.txn_id.is_some());
        assert_eq!(request.extensions.to_device.enabled, None);
        assert_eq!(request.extensions.to_device.since, None);
        assert_eq!(request.extensions.e2ee.enabled, None);
        assert_eq!(request.extensions.account_data.enabled, Some(true));
    }

    #[tokio::test]
    async fn test_sticky_extensions_plus_since() -> Result<()> {
        let server = MockServer::start().await;
        let client = logged_in_client(Some(server.uri())).await;

        let mut ss_builder = client.sliding_sync().await;
        ss_builder = ss_builder.add_list(SlidingSyncList::builder("new_list"));

        let sync = ss_builder.build().await?;

        // We get to-device and e2ee even without requesting it.
        assert_eq!(sync.inner.sticky.read().unwrap().extensions().to_device.enabled, Some(true));
        assert_eq!(sync.inner.sticky.read().unwrap().extensions().e2ee.enabled, Some(true));
        // But what we didn't enable... isn't enabled.
        assert_eq!(sync.inner.sticky.read().unwrap().extensions().account_data.enabled, None);

        // Even without a since token, the first request will contain the extensions configuration, at least.
        let (request, _, _) = sync
            .generate_sync_request()?
            .expect("must have generated a request because there's one list");

        let txn_id = request.txn_id.unwrap();
        assert_eq!(request.extensions.e2ee.enabled, Some(true));
        assert_eq!(request.extensions.to_device.enabled, Some(true));
        assert!(request.extensions.to_device.since.is_none());

        {
            // Committing with another transaction id doesn't validate anything.
            let mut sticky = sync.inner.sticky.write().unwrap();
            assert!(sticky.is_invalidated());
            sticky.maybe_commit("very-hopeful-no-rng-will-generate-this-string".into());
            assert!(sticky.is_invalidated());
        }

        // Regenerating a request will yield the same one.
        let (request, _, _) = sync
            .generate_sync_request()?
            .expect("must have generated a request because there's one list");

        let txn_id2 = request.txn_id.unwrap();
        assert_eq!(request.extensions.e2ee.enabled, Some(true));
        assert_eq!(request.extensions.to_device.enabled, Some(true));
        assert!(request.extensions.to_device.since.is_none());

        assert!(txn_id != txn_id2, "the two requests must not share the same transaction id");

        {
            // Committing with the expected transaction id will validate it.
            let mut sticky = sync.inner.sticky.write().unwrap();
            assert!(sticky.is_invalidated());
            sticky.maybe_commit(txn_id2.as_str().into());
            assert!(!sticky.is_invalidated());
        }

        // The next request should contain no sticky parameters.
        let (request, _, _) = sync
            .generate_sync_request()?
            .expect("must have generated a request because there's one list");
        assert!(request.txn_id.is_none());
        assert!(request.extensions.e2ee.enabled.is_none());
        assert!(request.extensions.to_device.enabled.is_none());
        assert!(request.extensions.to_device.since.is_none());

        // If there's a to-device `since` token, we make sure we put the token
        // into the extension config. The rest doesn't need to be re-enabled due to
        // stickyness.
        let since_token = "since";
        sync.update_to_device_since(since_token.to_owned());

        let (request, _, _) = sync
            .generate_sync_request()?
            .expect("must have generated a request because there's one list");

        assert!(request.txn_id.is_none());
        assert!(request.extensions.e2ee.enabled.is_none());
        assert!(request.extensions.to_device.enabled.is_none());
        assert_eq!(request.extensions.to_device.since.as_deref(), Some(since_token));

=======
    #[tokio::test]
    async fn test_stop_sync_loop() -> Result<()> {
        let (_server, sliding_sync) = new_sliding_sync(vec![SlidingSyncList::builder("foo")
            .sync_mode(SlidingSyncMode::new_selective().add_range(0..=10))])
        .await?;

        let stream = sliding_sync.sync();
        pin_mut!(stream);

        for _ in 0..3 {
            assert!(stream.next().await.is_some());
        }

        sliding_sync.stop_sync().await?;

        for _ in 0..3 {
            assert!(stream.next().await.is_none());
        }

>>>>>>> fa25e4d9
        Ok(())
    }
}<|MERGE_RESOLUTION|>--- conflicted
+++ resolved
@@ -377,28 +377,6 @@
         self.inner.rooms.read().unwrap().values().cloned().collect()
     }
 
-<<<<<<< HEAD
-=======
-    fn prepare_extension_config(&self, pos: Option<&str>) -> ExtensionsConfig {
-        let mut extensions = { self.inner.extensions.lock().unwrap().clone().unwrap_or_default() };
-
-        if pos.is_none() {
-            // The pos is `None`, it's either our initial sync or the proxy forgot about us
-            // and sent us an `UnknownPos` error. We need to send out the config for our
-            // extensions.
-            extensions.e2ee.enabled = Some(true);
-            extensions.to_device.enabled = Some(true);
-        }
-
-        // Try to chime in a to-device token that may be unset or restored from the
-        // cache.
-        let to_device_since = self.inner.position.read().unwrap().to_device_token.clone();
-        extensions.to_device.since = to_device_since;
-
-        extensions
-    }
-
->>>>>>> fa25e4d9
     /// Handle the HTTP response.
     #[instrument(skip_all, fields(lists = self.inner.lists.read().unwrap().len()))]
     async fn handle_response(
@@ -747,13 +725,9 @@
                                             position_lock.pos = None;
                                         }
 
-<<<<<<< HEAD
                                         self.inner.sticky.write().unwrap().invalidate();
 
-                                        debug!(?self.inner.extensions, "Sliding Sync has been reset");
-=======
                                         debug!(?self.inner.extensions, ?self.inner.position, "Sliding Sync has been reset");
->>>>>>> fa25e4d9
                                     });
                                 }
 
@@ -821,24 +795,20 @@
 
 #[derive(Debug)]
 pub(super) struct SlidingSyncPositionMarkers {
-<<<<<<< HEAD
     /// An ephemeral position in the current stream, as received from the
     /// previous /sync response, or `None` for the first request.
     ///
     /// Should not be persisted.
-    pos: Observable<Option<String>>,
+    pos: Option<String>,
 
     /// Server-provided opaque token that remembers what the last timeline and
     /// state events stored by the client were.
     ///
     /// If `None`, the server will send the
     /// full information for all the lists present in the request.
-    delta_token: Observable<Option<String>>,
-=======
-    pos: Option<String>,
     delta_token: Option<String>,
+
     to_device_token: Option<String>,
->>>>>>> fa25e4d9
 }
 
 #[derive(Serialize, Deserialize)]
@@ -871,11 +841,6 @@
 }
 
 #[cfg(test)]
-<<<<<<< HEAD
-mod test {
-    use futures_util::pin_mut;
-    use ruma::room_id;
-=======
 mod tests {
     use assert_matches::assert_matches;
     use futures_util::{pin_mut, StreamExt};
@@ -883,55 +848,11 @@
         api::client::sync::sync_events::v4::{E2EEConfig, ToDeviceConfig},
         room_id,
     };
->>>>>>> fa25e4d9
     use wiremock::MockServer;
 
     use super::{sticky_parameters::StickyParameters, *};
     use crate::test_utils::logged_in_client;
 
-<<<<<<< HEAD
-=======
-    #[tokio::test]
-    async fn to_device_is_enabled_when_pos_is_none() -> Result<()> {
-        let server = MockServer::start().await;
-        let client = logged_in_client(Some(server.uri())).await;
-
-        let sync = client.sliding_sync().build().await?;
-        let extensions = sync.prepare_extension_config(None);
-
-        // If the user doesn't provide any extension config, we enable to-device and
-        // e2ee anyways.
-        assert_matches!(
-            extensions.to_device,
-            ToDeviceConfig { enabled: Some(true), since: None, .. }
-        );
-        assert_matches!(extensions.e2ee, E2EEConfig { enabled: Some(true), .. });
-
-        let some_since = "some_since".to_owned();
-        sync.update_to_device_since(some_since.to_owned());
-        let extensions = sync.prepare_extension_config(Some("foo"));
-
-        // If there's a `pos` and to-device `since` token, we make sure we put the token
-        // into the extension config. The rest doesn't need to be re-enabled due to
-        // stickyness.
-        assert_matches!(
-            extensions.to_device,
-            ToDeviceConfig { enabled: None, since: Some(since), .. } if since == some_since
-        );
-        assert_matches!(extensions.e2ee, E2EEConfig { enabled: None, .. });
-
-        let extensions = sync.prepare_extension_config(None);
-        // Even if there isn't a `pos`, if we have a to-device `since` token, we put it
-        // into the request.
-        assert_matches!(
-            extensions.to_device,
-            ToDeviceConfig { enabled: Some(true), since: Some(since), .. } if since == some_since
-        );
-
-        Ok(())
-    }
-
->>>>>>> fa25e4d9
     async fn new_sliding_sync(
         lists: Vec<SlidingSyncListBuilder>,
     ) -> Result<(MockServer, SlidingSync)> {
@@ -1060,7 +981,6 @@
         Ok(())
     }
 
-<<<<<<< HEAD
     #[test]
     fn test_sticky_parameters_api_non_invalidated_no_effect() {
         let mut sticky =
@@ -1246,7 +1166,9 @@
         assert!(request.extensions.to_device.enabled.is_none());
         assert_eq!(request.extensions.to_device.since.as_deref(), Some(since_token));
 
-=======
+        Ok(())
+    }
+
     #[tokio::test]
     async fn test_stop_sync_loop() -> Result<()> {
         let (_server, sliding_sync) = new_sliding_sync(vec![SlidingSyncList::builder("foo")
@@ -1266,7 +1188,6 @@
             assert!(stream.next().await.is_none());
         }
 
->>>>>>> fa25e4d9
         Ok(())
     }
 }
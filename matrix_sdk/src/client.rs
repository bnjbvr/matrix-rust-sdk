--- conflicted
+++ resolved
@@ -122,12 +122,8 @@
 
 use crate::{
     http_client::{client_with_config, HttpClient, HttpSend},
-<<<<<<< HEAD
+    verification_request::VerificationRequest,
     Error, OutgoingRequest, Result,
-=======
-    verification_request::VerificationRequest,
-    Error, EventEmitter, OutgoingRequest, Result,
->>>>>>> 007e452d
 };
 
 #[cfg(feature = "encryption")]
